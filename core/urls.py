"""
URL configuration for core project.

The `urlpatterns` list routes URLs to views. For more information please see:
    https://docs.djangoproject.com/en/5.2/topics/http/urls/
Examples:
Function views
    1. Add an import:  from my_app import views
    2. Add a URL to urlpatterns:  path('', views.home, name='home')
Class-based views
    1. Add an import:  from other_app.views import Home
    2. Add a URL to urlpatterns:  path('', Home.as_view(), name='home')
Including another URLconf
    1. Import the include() function: from django.urls import include, path
    2. Add a URL to urlpatterns:  path('blog/', include('blog.urls'))
"""
from django.contrib import admin
from django.urls import path, include
from drf_spectacular.views import (
    SpectacularAPIView,
    SpectacularSwaggerView,
    SpectacularRedocView
)
import core.system_views

urlpatterns = [
    path('admin/', admin.site.urls),

    # System endpoints
    path('api/v1/health/', core.system_views.health_check, name='health-check'),
    path('api/v1/version/', core.system_views.version_info, name='version-info'),
    
    # OpenAPI Schema (drf-spectacular)
    path('api/v1/schema/', SpectacularAPIView.as_view(), name='schema'),
    
    # Swagger UI
    path('api/v1/swagger/', SpectacularSwaggerView.as_view(url_name='schema'), name='swagger-ui'),
    
    # ReDoc
    path('api/v1/redoc/', SpectacularRedocView.as_view(url_name='schema'), name='redoc'),

    # API v1 endpoints
    path('api/v1/', include('forms.api.v1.urls')),
    path('api/v1/', include('categories.api.v1.urls')),
    path('api/v1/auth/', include('accounts.api.v1.urls')),
    path('api/v1/users/', include('accounts.api.v1.user_urls')),
    path('api/v1/', include('submissions.api.v1.urls')),
<<<<<<< HEAD
    path('api/v1/admin/', include('notifications.api.v1.urls')),
=======
    path('api/v1/', include('processes.api.v1.urls')),
>>>>>>> 4b34de03
]<|MERGE_RESOLUTION|>--- conflicted
+++ resolved
@@ -45,9 +45,6 @@
     path('api/v1/auth/', include('accounts.api.v1.urls')),
     path('api/v1/users/', include('accounts.api.v1.user_urls')),
     path('api/v1/', include('submissions.api.v1.urls')),
-<<<<<<< HEAD
     path('api/v1/admin/', include('notifications.api.v1.urls')),
-=======
     path('api/v1/', include('processes.api.v1.urls')),
->>>>>>> 4b34de03
 ]