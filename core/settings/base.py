# core/settings/base.py

from pathlib import Path
from decouple import config
from datetime import timedelta

# Build paths inside the project like this: BASE_DIR / 'subdir'.
BASE_DIR = Path(__file__).resolve().parent.parent.parent

# Quick-start development settings - unsuitable for production
# See https://docs.djangoproject.com/en/4.2/howto/deployment/checklist/

SECRET_KEY = config('SECRET_KEY')

# Application definition
INSTALLED_APPS = [
    'daphne',
    'channels',
    'django.contrib.admin',
    'django.contrib.auth',
    'django.contrib.contenttypes',
    'django.contrib.sessions',
    'django.contrib.messages',
    'django.contrib.staticfiles',

    # Third-party apps
    'rest_framework',
    'rest_framework_simplejwt',
    'rest_framework_simplejwt.token_blacklist',  # For token blacklisting on logout
    'drf_spectacular',  # OpenAPI 3.0 schema generation and Swagger UI

    # Local apps
    'accounts',
    'categories',
    'forms',
    'processes',
    'submissions',
    'analytics',
    'notifications',

    'django_celery_beat',
    'rest_framework.authtoken',
]

MIDDLEWARE = [
    'django.middleware.security.SecurityMiddleware',
    'django.contrib.sessions.middleware.SessionMiddleware',
    'django.middleware.common.CommonMiddleware',
    'django.middleware.csrf.CsrfViewMiddleware',
    'django.contrib.auth.middleware.AuthenticationMiddleware',
    'django.contrib.messages.middleware.MessageMiddleware',
    'django.middleware.clickjacking.XFrameOptionsMiddleware',
]

ROOT_URLCONF = 'core.urls'

TEMPLATES = [
    {
        'BACKEND': 'django.template.backends.django.DjangoTemplates',
        'DIRS': [BASE_DIR / 'templates'],
        'APP_DIRS': True,
        'OPTIONS': {
            'context_processors': [
                'django.template.context_processors.debug',
                'django.template.context_processors.request',
                'django.contrib.auth.context_processors.auth',
                'django.contrib.messages.context_processors.messages',
            ],
        },
    },
]

WSGI_APPLICATION = 'core.wsgi.application'
ASGI_APPLICATION = 'core.asgi.application'

# Database
# https://docs.djangoproject.com/en/4.2/ref/settings/#databases
DATABASES = {
    'default': {
        'ENGINE': 'django.db.backends.postgresql',
        'NAME': config('DB_NAME'),
        'USER': config('DB_USER'),
        'PASSWORD': config('DB_PASSWORD'),
        'HOST': config('DB_HOST'),
        'PORT': config('DB_PORT', cast=int),
    }
}

# Password validation
# https://docs.djangoproject.com/en/4.2/ref/settings/#auth-password-validators
AUTH_PASSWORD_VALIDATORS = [
    { 'NAME': 'django.contrib.auth.password_validation.UserAttributeSimilarityValidator', },
    { 'NAME': 'django.contrib.auth.password_validation.MinimumLengthValidator', },
    { 'NAME': 'django.contrib.auth.password_validation.CommonPasswordValidator', },
    { 'NAME': 'django.contrib.auth.password_validation.NumericPasswordValidator', },
]

# Internationalization
# https://docs.djangoproject.com/en/4.2/topics/i18n/
LANGUAGE_CODE = 'en-us'
TIME_ZONE = 'UTC'
USE_I18N = True
USE_TZ = True

# Static files (CSS, JavaScript, Images)
# https://docs.djangoproject.com/en/4.2/howto/static-files/
STATIC_URL = 'static/'

# Default primary key field type
# https://docs.djangoproject.com/en/4.2/ref/settings/#default-auto-field
DEFAULT_AUTO_FIELD = 'django.db.models.BigAutoField'

# Custom User Model
AUTH_USER_MODEL = 'accounts.User'

REST_FRAMEWORK = {
    'DEFAULT_AUTHENTICATION_CLASSES': [
        'rest_framework_simplejwt.authentication.JWTAuthentication',
    ],
    'DEFAULT_PERMISSION_CLASSES': [
        'rest_framework.permissions.IsAuthenticated',
    ],
    'DEFAULT_PAGINATION_CLASS': 'rest_framework.pagination.PageNumberPagination',
    'PAGE_SIZE': 20,
    'DEFAULT_FILTER_BACKENDS': [
        'rest_framework.filters.SearchFilter',
        'rest_framework.filters.OrderingFilter',
    ],
    'DEFAULT_SCHEMA_CLASS': 'drf_spectacular.openapi.AutoSchema',
}

SIMPLE_JWT = {
    'ACCESS_TOKEN_LIFETIME': timedelta(minutes=60),
    'REFRESH_TOKEN_LIFETIME': timedelta(days=7),
    'ROTATE_REFRESH_TOKENS': True,
    'BLACKLIST_AFTER_ROTATION': True,
    'UPDATE_LAST_LOGIN': True,
    'ALGORITHM': 'HS256',
    'SIGNING_KEY': SECRET_KEY,
    'VERIFYING_KEY': None,
    'AUDIENCE': None,
    'ISSUER': None,
    'JWK_URL': None,
    'LEEWAY': 0,
    'AUTH_HEADER_TYPES': ('Bearer',),
    'AUTH_HEADER_NAME': 'HTTP_AUTHORIZATION',
    'USER_ID_FIELD': 'id',
    'USER_ID_CLAIM': 'user_id',
    'USER_AUTHENTICATION_RULE': 'rest_framework_simplejwt.authentication.default_user_authentication_rule',
    'AUTH_TOKEN_CLASSES': ('rest_framework_simplejwt.tokens.AccessToken',),
    'TOKEN_TYPE_CLAIM': 'token_type',
    'TOKEN_USER_CLASS': 'rest_framework_simplejwt.models.TokenUser',
    'JTI_CLAIM': 'jti',
    'SLIDING_TOKEN_REFRESH_EXP_CLAIM': 'refresh_exp',
    'SLIDING_TOKEN_LIFETIME': timedelta(minutes=5),
    'SLIDING_TOKEN_REFRESH_LIFETIME': timedelta(days=1),
}

# Email Configuration
EMAIL_BACKEND = config('EMAIL_BACKEND', default='django.core.mail.backends.console.EmailBackend')
EMAIL_HOST = config('EMAIL_HOST', default='smtp.gmail.com')
EMAIL_PORT = config('EMAIL_PORT', default=587, cast=int)
EMAIL_USE_TLS = config('EMAIL_USE_TLS', default=True, cast=bool)
EMAIL_HOST_USER = config('EMAIL_HOST_USER', default='')
EMAIL_HOST_PASSWORD = config('EMAIL_HOST_PASSWORD', default='')
DEFAULT_FROM_EMAIL = config('DEFAULT_FROM_EMAIL', default='noreply@dynamicforms.com')

# Frontend URL for email links
FRONTEND_URL = config('FRONTEND_URL', default='http://localhost:3000')

# Cache Configuration (for OTP and tokens)
CACHES = {
    'default': {
        'BACKEND': 'django.core.cache.backends.locmem.LocMemCache',
        # In production, use Redis:
        # 'BACKEND': 'django.core.cache.backends.redis.RedisCache',
        # 'LOCATION': config('REDIS_URL', default='redis://127.0.0.1:6379/1'),
    }
}

<<<<<<< HEAD
CHANNEL_LAYERS = {
    'default': {
        'BACKEND': 'channels_redis.core.RedisChannelLayer',
        'CONFIG': {
            "hosts": [config('REDIS_URL', default='redis://127.0.0.1:6379/1')],
        },
    },
}


CELERY_BROKER_URL = config('REDIS_URL', default='redis://127.0.0.1:6379/1')
CELERY_RESULT_BACKEND = config('REDIS_URL', default='redis://127.0.0.1:6379/1')
CELERY_ACCEPT_CONTENT = ['application/json']
CELERY_TASK_SERIALIZER = 'json'
CELERY_RESULT_SERIALIZER = 'json'
CELERY_TIMEZONE = 'UTC'

# ============================================
# CELERY BEAT (Scheduler) CONFIGURATION
# ============================================
CELERY_BEAT_SCHEDULER = 'django_celery_beat.schedulers:DatabaseScheduler'
=======
# API Configuration
API_VERSION = config('API_VERSION', default='1.0.0')
CHANGELOG_URL = config('CHANGELOG_URL', default=None)
ENVIRONMENT = config('ENVIRONMENT', default='development')

# drf-spectacular settings for OpenAPI schema
SPECTACULAR_SETTINGS = {
    'TITLE': 'Dynamic Forms System API',
    'DESCRIPTION': 'RESTful API for managing dynamic forms, processes, and submissions',
    'VERSION': API_VERSION,
    'SERVE_INCLUDE_SCHEMA': False,
    'COMPONENT_SPLIT_REQUEST': True,
    'SCHEMA_PATH_PREFIX': '/api/v1/',
    'AUTHENTICATION_WHITELIST': [
        'rest_framework_simplejwt.authentication.JWTAuthentication',
    ],
    'SERVERS': [
        {
            'url': 'http://localhost:8000/api/v1',
            'description': 'Development server'
        },
        {
            'url': 'https://api.example.com/api/v1',
            'description': 'Production server'
        },
    ],
    'TAGS': [
        {'name': 'Authentication', 'description': 'User authentication and registration'},
        {'name': 'Users', 'description': 'User profile management'},
        {'name': 'Categories', 'description': 'Category management'},
        {'name': 'Forms', 'description': 'Form creation and management'},
        {'name': 'Public Forms', 'description': 'Public form access and submission'},
        {'name': 'Submissions', 'description': 'Form submission management'},
        {'name': 'Processes', 'description': 'Process management'},
        {'name': 'Public Processes', 'description': 'Public process execution'},
        {'name': 'Process Analytics', 'description': 'Process analytics and reporting'},
        {'name': 'System', 'description': 'System health and version information'},
    ],
    # Fix enum naming collisions for status fields
    'ENUM_NAME_OVERRIDES': {
        'FormSubmissionStatusEnum': 'submissions.models.FormSubmission.STATUS_CHOICES',
        'ProcessProgressStatusEnum': 'submissions.models.ProcessProgress.STATUS_CHOICES',
        'ProcessStepCompletionStatusEnum': 'submissions.models.ProcessStepCompletion.STATUS_CHOICES',
        'NotificationLogStatusEnum': 'notifications.models.NotificationLog.STATUS_CHOICES',
    },
}
>>>>>>> 4b34de03
<|MERGE_RESOLUTION|>--- conflicted
+++ resolved
@@ -178,7 +178,6 @@
     }
 }
 
-<<<<<<< HEAD
 CHANNEL_LAYERS = {
     'default': {
         'BACKEND': 'channels_redis.core.RedisChannelLayer',
@@ -200,7 +199,6 @@
 # CELERY BEAT (Scheduler) CONFIGURATION
 # ============================================
 CELERY_BEAT_SCHEDULER = 'django_celery_beat.schedulers:DatabaseScheduler'
-=======
 # API Configuration
 API_VERSION = config('API_VERSION', default='1.0.0')
 CHANGELOG_URL = config('CHANGELOG_URL', default=None)
@@ -246,5 +244,4 @@
         'ProcessStepCompletionStatusEnum': 'submissions.models.ProcessStepCompletion.STATUS_CHOICES',
         'NotificationLogStatusEnum': 'notifications.models.NotificationLog.STATUS_CHOICES',
     },
-}
->>>>>>> 4b34de03
+}